--- conflicted
+++ resolved
@@ -4583,11 +4583,7 @@
 				upperbound = upperbound*0.9
 
 			satP = root_scalar(self.root_saturation_pressure,args=(temperature,sample,kwargs),
-<<<<<<< HEAD
-								bracket=[1e-15,9e4]).root
-=======
 								bracket=[1e-15,upperbound]).root
->>>>>>> e8776e32
 		except:
 			w.warn("Saturation pressure not found.",RuntimeWarning,stacklevel=2)
 			satP = np.nan
